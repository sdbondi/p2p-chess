--- conflicted
+++ resolved
@@ -220,11 +220,7 @@
                 public_key.clone().into(),
                 OutboundEncryption::EncryptFor(Box::new(public_key.clone())),
                 vec![],
-<<<<<<< HEAD
-                OutboundDomainMessage::new(num, msg.clone()),
-=======
-                OutboundDomainMessage::new(&999, msg),
->>>>>>> 2afed71a
+                OutboundDomainMessage::new(&num, msg.clone()),
             )
             .await?;
 
